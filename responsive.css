<<<<<<< HEAD
/* responsive.css - Responsive Styles */

/* Skip link for accessibility */
.skip-link {
  position: absolute;
  top: -40px;
  left: 8px;
  background: var(--brand);
  color: white;
  padding: 8px 16px;
  text-decoration: none;
  border-radius: var(--radius);
  z-index: 10000;
  transition: top 0.3s ease;
}
=======
/* responsive.css - Adaptive Styles for All Devices */
>>>>>>> 465325ec

/* =========================
   MOBILE PORTRAIT ≤ 480px
   ========================= */
@media (max-width: 480px) {
  html {
    font-size: 14px;
  }

  .mobile-header {
    display: flex;
  }

  .sidebar {
    transform: translateX(-100%);
    position: fixed;
    width: 75%;
    top: 0;
    bottom: 0;
    border-radius: 0;
    z-index: 1002;
  }

  .sidebar.sidebar-expanded {
    transform: translateX(0);
  }

  .main-content {
    margin-left: 0;
    padding: 1.25rem;
  }

  .hero {
    padding: 2rem 1.25rem;
  }

  .hero h1 {
    font-size: 1.8rem;
  }

  .hero p {
    font-size: 1rem;
  }

  .content-card,
  .competencies-section,
  .quick-facts,
  .education-section,
  .certifications-section {
    padding: 1.5rem;
  }

  .portfolio-grid {
    grid-template-columns: 1fr;
  }

  .contactmecard {
    padding: 1.25rem;
  }

  #backToTop {
    bottom: 1rem;
    right: 1rem;
  }
}

/* =========================
   MOBILE LANDSCAPE 481–767px
   ========================= */
@media (min-width: 481px) and (max-width: 767px) {
  html {
    font-size: 15px;
  }

  .mobile-header {
    display: flex;
  }

  .sidebar {
    transform: translateX(-100%);
    width: 65%;
  }

  .sidebar.sidebar-expanded {
    transform: translateX(0);
  }

  .main-content {
    margin-left: 0;
    padding: 1.5rem;
  }

  .hero {
    padding: 2.5rem 1.5rem;
  }

  .portfolio-grid {
    grid-template-columns: repeat(auto-fit, minmax(260px, 1fr));
  }

  .skills-container {
    grid-template-columns: 1fr;
  }
}

/* =========================
   TABLET PORTRAIT 768–991px
   ========================= */
@media (min-width: 768px) and (max-width: 991px) {
  html {
    font-size: 15px;
  }

  .sidebar {
    width: 200px;
  }

  .main-content {
    margin-left: 200px;
    padding: 2rem;
  }

  .hero h1 {
    font-size: 2.2rem;
  }

  .portfolio-grid {
    grid-template-columns: repeat(auto-fit, minmax(280px, 1fr));
  }

  .skills-container {
    grid-template-columns: repeat(auto-fit, minmax(280px, 1fr));
  }

  .experience-entry {
    padding: 2rem 1.5rem 2rem 4.5rem;
  }
}

/* =========================
   TABLET LANDSCAPE 992–1199px
   ========================= */
@media (min-width: 992px) and (max-width: 1199px) {
  .sidebar {
    width: 220px;
  }

  .main-content {
    margin-left: 220px;
    padding: 2rem;
  }

  .hero h1 {
    font-size: 2.3rem;
  }

  .portfolio-grid {
    grid-template-columns: repeat(auto-fit, minmax(300px, 1fr));
  }

  .skills-container {
    grid-template-columns: repeat(auto-fit, minmax(300px, 1fr));
  }
}

/* =========================
   DESKTOP ≥ 1200px
   ========================= */
@media (min-width: 1200px) {
  html {
    font-size: 16px;
  }

  .sidebar {
    width: var(--sidebar-expanded);
  }

  .main-content {
    margin-left: var(--sidebar-expanded);
    padding: 2.5rem;
  }

  .portfolio-grid {
    grid-template-columns: repeat(auto-fit, minmax(320px, 1fr));
  }

  .skills-container {
    grid-template-columns: repeat(auto-fill, minmax(330px, 1fr));
  }
}
  .mobile-title {
    font-size: 1rem;
    font-weight: 600;
  }

  /* Sidebar Mobile Behavior */
  .sidebar {
    position: fixed;
    top: 0;
    left: 0;
    height: 100%;
    width: 85%;
    max-width: 300px;
    transform: translateX(-100%);
    transition: transform 0.3s ease-in-out;
    z-index: 1002;
    border-radius: 0;
    padding-top: 80px;
  }

  .sidebar.sidebar-expanded {
    transform: translateX(0);
  }

  .sidebar.collapsed {
    width: 72%;
    max-width: 300px;
    transform: translateX(-100%);
  }

  .sidebar.sidebar-expanded.collapsed {
    transform: translateX(0);
  }

  /* Main Content Mobile */
  .main-content {
    margin-left: 0 !important;
    padding: 5rem 1rem 2rem;
    width: 100%;
  }

  /* Hero Section Mobile */
  .hero {
    padding: 1.5rem 1.25rem;
    margin: 0 0 1.5rem;
    border-radius: var(--radius);
  }

  .hero h1 {
    font-size: 1.75rem;
    margin-bottom: 1rem;
  }

  .hero .name {
    font-size: 2rem;
  }

  .hero p {
    font-size: 0.95rem;
    line-height: 1.6;
  }

  .hero-card .divider {
    width: 80px;
    height: 4px;
    margin: 1rem 0;
  }

  .hero-cta {
    flex-direction: column;
    gap: 0.75rem;
  }

  .btn {
    width: 100%;
    justify-content: center;
  }

  /* Content Cards Mobile */
  .content-card {
    padding: 1.5rem 1.25rem;
    margin: 0 0 1.5rem;
    border-radius: var(--radius);
  }

  .content-card h2 {
    font-size: 1.4rem;
    margin-bottom: 1rem;
  }

  .content-card p,
  .content-card li {
    font-size: 0.9rem;
  }

  /* Competencies Mobile */
  .competencies-section {
    padding: 1.5rem 1.25rem;
    margin: 0 0 1.5rem;
    border-radius: var(--radius);
  }

  .competencies-title {
    font-size: 1.4rem;
  }

  .competencies-subtitle {
    font-size: 1rem;
  }

  .competencies-grid {
    grid-template-columns: 1fr;
    gap: 1rem;
  }

  .competency-card {
    padding: 1.5rem;
  }

  /* Quick Facts Mobile */
.quick-facts-grid {
  display: flex;
  flex-direction: column;
}

  .quick-facts {
    gap: 1rem;
    margin: auto 1rem 1.5rem;
}

  .quick-facts-card {
    padding: 1.25rem 1rem;
}

  .quick-facts-card i {
    font-size: 2rem;
}

  .quick-facts-card p {
    font-size: 0.85rem;
}

  /* Experience Section Mobile */
  .experience-section {
    padding: 0.5rem;
}

  .experience-section::before {
    left: 15px;
    top: 70px;
  }

  .experience-entry {
    padding: 1.5rem 1.25rem 1.5rem 2.5rem;
    margin: 1.5rem 0;
  }

  .experience-entry::after {
    left: 8px;
    top: 35px;
    width: 12px;
    height: 12px;
  }

  .experience-entry h5 {
    font-size: 1.1rem;
  }

  .company {
    font-size: 0.95rem;
  }

  .duration {
    font-size: 0.85rem;
  }

  .experience-entry ul {
    margin-bottom: 1rem;
  }

  .experience-entry li {
    font-size: 0.9rem;
    padding-left: 1.5rem;
    margin-bottom: 0.5rem;
  }

  .experience-entry p {
    padding: 0.75rem 1rem;
    font-size: 0.9rem;
  }

  /* Education & Certifications Mobile */
  .education-section,
  .certifications-section {
    padding: 1.5rem 1rem;
    margin: 0 0 1.5rem;
    border-radius: var(--radius);
  }

  .education-title,
  .certifications-title {
    padding: 1rem 1.25rem;
    margin: -1.5rem -1rem 1.5rem -1rem;
    border-radius: var(--radius) var(--radius) 0 0;
    font-size: 1.2rem;
  }

  .education-title i,
  .certifications-title i {
    font-size: 1.5rem;
    margin-right: 0.75rem;
  }

  .education-grid,
  .certifications-grid {
    grid-template-columns: 1fr;
    gap: 1rem;
  }

  .education-entry,
  .certifications-entry {
    padding: 1.25rem;
  }

  .education-entry h6,
  .certifications-entry h6 {
    font-size: 1.1rem;
  }

  .education-entry .institution,
  .certifications-entry .institution {
    font-size: 1rem;
  }

  .education-entry .duration,
  .certifications-entry .duration {
    font-size: 0.9rem;
  }

  .education-entry p,
  .certifications-entry p {
    font-size: 0.9rem;
  }

  /* Skills Mobile */
  .skills-container {
    grid-template-columns: 1fr;
    gap: 1rem;
  }

  .skills-box {
    padding: 1.5rem 1.2rem;
    margin-bottom: 1rem;
    margin-right: 1rem;
  }

  .skills-box i {
    font-size: 2.5rem;
  }

  .skills-box h5 {
    font-size: 1.2rem;
  }

  /* Testimonial Carousel Mobile */
  .testimonial-carousel {
    margin: 1rem 0;
    border-radius: var(--radius);
  }

  .testimonial-slide {
    padding: 2rem 0;
  }

  .testimonial-content {
    padding: 0 1.25rem;
  }

  .testimonial-content p {
    font-size: 0.95rem;
    line-height: 1.6;
    padding: 0;
  }

  .stars-container {
    font-size: 1.3rem;
    padding-left: 0;
  }

  .testimonial-content h4 {
    font-size: 1.1rem;
    padding-left: 0;
  }

  .testimonial-content span {
    font-size: 0.9rem;
    padding-left: 0;
  }

  .carousel-nav {
    display: none;
  }

  .carousel-dots {
    margin: 1rem 0;
  }

  /* Portfolio Mobile */
  .portfolio-nav {
    margin-bottom: 1rem;
  }

  .nav-container {
    flex-direction: column;
    gap: 0.75rem;
    padding: 1.25rem;
    border-radius: var(--radius);
  }

  .nav-link-portfolio {
    width: 100%;
    justify-content: center;
    padding: 0.875rem 1.25rem;
    font-size: 0.95rem;
  }

  .portfolio-header {
    padding: 1.5rem 1.25rem;
    margin: 0 0 1.5rem;
    border-radius: var(--radius);
  }

  .portfolio-header h3 {
    font-size: 1.5rem;
  }

  .portfolio-header p {
    font-size: 0.95rem;
  }

  .portfolio-grid {
    grid-template-columns: 1fr;
    gap: 1rem;
    margin: 0;
  }

  .portfolio-item {
    border-radius: var(--radius);
  }

  .portfolio-image {
    height: 200px;
  }

  .item-info {
    padding: 1.25rem;
  }

  .item-info h5 {
    font-size: 1.1rem;
  }

  .item-info p {
    font-size: 0.9rem;
  }

  .portfolio-tags span {
    font-size: 0.8rem;
    padding: 0.25rem 0.75rem;
  }

  /* Branding Sub-nav Mobile */
  .branding-subnav {
    margin: -0.5rem 0 1.5rem;
    padding: 1.25rem;
    border-radius: var(--radius);
  }

  .subnav-container {
    flex-direction: column;
    gap: 0.75rem;
  }

  .subnav-link {
    width: 100%;
    justify-content: center;
    padding: 0.75rem 1.25rem;
    font-size: 0.9rem;
  }

  /* Contact Section Mobile */
  .contactmecard {
    padding: 1.5rem 1.25rem;
    margin: 0 0 1.5rem;
    border-radius: var(--radius);
    gap: 1.5rem;
  }

  .contactme-info {
    flex-direction: column;
    gap: 1rem;
    padding: 1rem;
  }

  .contactme-info li {
    justify-content: center;
  }

  .contactme-info p {
    font-size: 0.95rem;
  }

  .contactcard {
    padding: 1.5rem 1.25rem;
    margin-top: 0;
    border-radius: var(--radius);
  }

  .contact-form {
    gap: 1rem;
  }

  .form-input,
  .form-textarea {
    padding: 0.875rem 1rem;
  }

  .form-buttons {
    flex-direction: column;
    gap: 0.75rem;
  }

  .form-buttons .btn {
    width: 100%;
  }

  /* Back to Top Button Mobile */
  #backToTop {
    bottom: 1rem;
    right: 1rem;
    width: 44px;
    height: 44px;
    font-size: 1.1rem;
  }

  /* Toast Mobile */
  .toast {
    bottom: 1rem;
    right: 1rem;
    left: 1rem;
    max-width: none;
    text-align: center;
  }

  /* Modal Mobile */
  .modal {
    padding: 0.5rem;
  }

  .modal-content {
    max-width: 95%;
    max-height: 85%;
  }

  .modal-close {
    top: -45px;
    right: 0;
  }
}

/* Tablet Styles (768px - 1023px) */
@media (min-width: 768px) and (max-width: 1023px) {
  /* Sidebar Tablet */
  .sidebar {
    width: var(--sidebar-collapsed);
    align-items: center;
    padding: 2rem 1rem;
  }

  .sidebar:not(.collapsed) {
    width: var(--sidebar-expanded);
    align-items: stretch;
    padding: 2rem 1.5rem;
  }

  /* Main Content Tablet */
  .main-content {
    margin-left: var(--sidebar-collapsed);
    padding: 2rem 1.5rem;
  }

  .sidebar:not(.collapsed) ~ .main-content {
    margin-left: var(--sidebar-expanded);
  }

  /* Hero Tablet */
  .hero {
    padding: 2.5rem 2rem;
  }

  .hero h1 {
    font-size: 2.25rem;
  }

  /* Competencies Tablet */
  .competencies-grid {
    grid-template-columns: repeat(2, 1fr);
  }

  /* Quick Facts Tablet */
  .quick-facts {
    grid-template-columns: repeat(2, 1fr);
  }

  /* Education & Certifications Tablet */
  .education-grid,
  .certifications-grid {
    grid-template-columns: repeat(2, 1fr);
  }

  /* Skills Tablet */
  .skills-container {
    grid-template-columns: repeat(2, 1fr);
  }

  /* Portfolio Tablet */
  .portfolio-grid {
    grid-template-columns: repeat(2, 1fr);
  }

  .nav-container {
    gap: 0.75rem;
  }

  .nav-link-portfolio {
    padding: 0.75rem 1.25rem;
    font-size: 0.95rem;
  }

  /* Contact Tablet */
  .contactme-info {
    gap: 2rem;
  }

  .form-buttons {
    flex-direction: row;
  }

  .form-buttons .btn {
    width: auto;
  }
}

/* Desktop Styles (1024px and up) */
@media (min-width: 1024px) {
  .mobile-header {
    display: none;
  }

  .overlay {
    display: none;
  }

  /* Sidebar Desktop Behavior */
  .sidebar {
    position: fixed;
    top: 20px;
    left: 20px;
    bottom: 20px;
    width: var(--sidebar-expanded);
    transform: translateX(0);
  }

  .sidebar.collapsed {
    width: var(--sidebar-collapsed);
    align-items: center;
    padding: 2rem 1rem;
  }

  /* Main Content Desktop */
  .main-content {
    margin-left: var(--sidebar-expanded);
    padding: 2rem;
  }

  .sidebar.collapsed ~ .main-content {
    margin-left: var(--sidebar-collapsed);
  }
}

/* Large Desktop (1200px and up) */
@media (min-width: 1200px) {
  .container {
    max-width: var(--container-max);
    margin: 0 auto;
  }

  .main-content {
    padding: 2.5rem 3rem;
  }

  .competencies-grid {
    grid-template-columns: repeat(3, 1fr);
  }

  .skills-container {
    grid-template-columns: repeat(3, 1fr);
  }

  .portfolio-grid {
    grid-template-columns: repeat(3, 1fr);
  }
}

/* Extra Large Screens (1600px and up) */
@media (min-width: 1600px) {
  .sidebar {
    left: calc(50% - (var(--container-max) / 2) + 20px);
  }

  .main-content {
    padding: 3rem 4rem;
  }
}

/* High DPI Screens */
@media (-webkit-min-device-pixel-ratio: 2), (min-resolution: 192dpi) {
  .avatar {
    image-rendering: -webkit-optimize-contrast;
    image-rendering: crisp-edges;
  }
}

/* Touch Device Optimizations */
@media (hover: none) and (pointer: coarse) {
  .nav-link:hover {
    transform: none;
  }

  .btn:hover {
    transform: none;
  }

  .competency-card:hover {
    transform: none;
  }

  .quick-facts-card:hover {
    transform: none;
  }

  .experience-entry:hover {
    transform: none;
  }

  .education-entry:hover,
  .certifications-entry:hover {
    transform: none;
  }

  .skills-box:hover {
    transform: none;
  }

  .portfolio-item:hover {
    transform: none;
  }

  .portfolio-overlay {
    opacity: 1;
    background: rgba(0, 0, 0, 0.5);
  }

  /* Increase touch targets */
  .nav-link {
    min-height: 44px;
  }

  .btn {
    min-height: 44px;
  }

  .carousel-btn {
    width: 48px;
    height: 48px;
  }

  .carousel-dot {
    width: 12px;
    height: 12px;
  }

  .nav-link-portfolio,
  .subnav-link {
    min-height: 44px;
  }

  .view-btn {
    min-height: 44px;
  }
}

/* Print Optimization */
@media print {
  .mobile-header,
  .sidebar,
  #backToTop,
  .btn,
  .hero-cta,
  .portfolio-overlay,
  .carousel-nav,
  .carousel-dots {
    display: none !important;
  }

  .main-content {
    margin-left: 0 !important;
    padding: 1rem !important;
    width: 100% !important;
  }

  .hero {
    background: white !important;
    border: 1px solid #ddd !important;
    box-shadow: none !important;
    margin-bottom: 1rem !important;
  }

  .content-card,
  .competencies-section,
  .skills-box,
  .experience-entry,
  .education-section,
  .certifications-section,
  .testimonial-carousel,
  .portfolio-item,
  .contactmecard {
    box-shadow: none !important;
    border: 1px solid #ddd !important;
    break-inside: avoid;
    margin-bottom: 1rem !important;
  }

  body {
    background: white !important;
    font-size: 12pt !important;
    line-height: 1.4 !important;
  }

  h1, h2, h3, h4, h5, h6 {
    color: black !important;
  }

  p, li {
    color: #333 !important;
  }

  a {
    color: #000 !important;
    text-decoration: underline !important;
  }

  .gradient-text {
    background: none !important;
    color: black !important;
  }
}

/* Reduced Motion */
@media (prefers-reduced-motion: reduce) {
  .sidebar {
    transition: none;
  }

  .nav-link,
  .contact-item {
    transition: none;
  }

  .btn,
  .competency-card,
  .quick-facts-card,
  .experience-entry,
  .education-entry,
  .certifications-entry,
  .skills-box,
  .portfolio-item {
    transition: none;
  }

  .testimonial-track {
    transition: none;
  }

  .skill-level {
    transition: none;
  }

  .portfolio-image img {
    transition: none;
  }

  .portfolio-overlay {
    transition: none;
  }

  .modal {
    transition: none;
  }

  .toast {
    transition: none;
  }

  #backToTop {
    transition: none;
  }
}

/* High Contrast Mode */
@media (prefers-contrast: high) {
  :root {
    --brand: #0044cc;
    --brand-2: #0033aa;
    --brand-dark: #002288;
    --sidebar-bg: #000033;
    --main-bg: #ffffff;
    --card-bg: #ffffff;
    --text-dark: #000000;
    --muted: #333333;
    --border-light: #000000;
  }

  .btn.primary {
    background: var(--brand-dark);
    border: 2px solid #000;
  }

  .nav-link.active {
    border: 2px solid #000;
  }

  .portfolio-item {
    border: 2px solid var(--border-light);
  }
}

/* Dark Mode Support */
@media (prefers-color-scheme: dark) {
  :root {
    --main-bg: #0f172a;
    --card-bg: rgba(30, 41, 59, 0.95);
    --text-dark: #e2e8f0;
    --muted: #94a3b8;
    --border-light: #334155;
  }

  .hero {
    background: rgba(30, 41, 59, 0.5);
    border-color: rgba(255, 255, 255, 0.1);
  }

  .content-card,
  .competencies-section,
  .skills-box,
  .experience-entry,
  .education-entry,
  .certifications-entry,
  .quick-facts-card,
  .portfolio-item,
  .contactcard {
    background: var(--card-bg);
    border-color: var(--border-light);
  }

  .competency-card,
  .education-entry,
  .certifications-entry {
    background: rgba(30, 41, 59, 0.7);
  }

  .skills-box li {
    border-bottom-color: rgba(255, 255, 255, 0.1);
  }

  .skill-meter {
    background: rgba(255, 255, 255, 0.1);
  }

  .form-input,
  .form-textarea {
    background: rgba(15, 23, 42, 0.8);
    border-color: var(--border-light);
    color: var(--text-dark);
  }

  .form-input:focus,
  .form-textarea:focus {
    border-color: var(--brand);
  }

  .portfolio-image {
    background: #1e293b;
  }
}<|MERGE_RESOLUTION|>--- conflicted
+++ resolved
@@ -1,10 +1,9 @@
-<<<<<<< HEAD
 /* responsive.css - Responsive Styles */
 
 /* Skip link for accessibility */
 .skip-link {
   position: absolute;
-  top: -40px;
+  top: -11px;
   left: 8px;
   background: var(--brand);
   color: white;
@@ -14,18 +13,14 @@
   z-index: 10000;
   transition: top 0.3s ease;
 }
-=======
-/* responsive.css - Adaptive Styles for All Devices */
->>>>>>> 465325ec
-
-/* =========================
-   MOBILE PORTRAIT ≤ 480px
-   ========================= */
-@media (max-width: 480px) {
-  html {
-    font-size: 14px;
-  }
-
+
+.skip-link:focus {
+  top: 8px;
+}
+
+/* Mobile Styles (320px - 767px) */
+@media (max-width: 767px) {
+  /* Layout */
   .mobile-header {
     display: flex;
   }
